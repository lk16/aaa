--- conflicted
+++ resolved
@@ -20,7 +20,12 @@
 - create `ContainerOperation` instruction with enum value to select specific one
 - create `SysCall` instruction with enum value for various syscalls
 
-<<<<<<< HEAD
+### Instruction optimization
+- remove `nop` instructions
+- eliminate jumps to jumps
+- [constant folding](https://en.wikipedia.org/wiki/Constant_folding)
+- removing dead branches
+
 ### Support syscalls
 - Add binary or/and/not integer operations
 - Consider adding buffer type
@@ -32,13 +37,6 @@
 
 ### Structs
 - Allow type params for struct
-=======
-### Instruction optimization
-- remove `nop` instructions
-- eliminate jumps to jumps
-- [constant folding](https://en.wikipedia.org/wiki/Constant_folding)
-- removing dead branches
->>>>>>> 394e520a
 
 ### Language features
 - negative `int` literals

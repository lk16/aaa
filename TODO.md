--- conflicted
+++ resolved
@@ -20,8 +20,6 @@
 - create `ContainerOperation` instruction with enum value to select specific one
 - create `SysCall` instruction with enum value for various syscalls
 
-<<<<<<< HEAD
-=======
 ### Support syscalls
 - Add binary or/and/not integer operations
 - Consider adding buffer type
@@ -34,7 +32,6 @@
 ### Structs
 - Allow type params for struct
 
->>>>>>> d9a94572
 ### Language features
 - negative `int` literals
 - `float` type

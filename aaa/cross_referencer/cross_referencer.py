from pathlib import Path
from typing import Dict, List, Optional, Set, Tuple

from aaa import AaaRunnerException, Position
from aaa.cross_referencer.exceptions import (
    CircularDependencyError,
    CollidingIdentifier,
    CrossReferenceBaseException,
    ImportedItemNotFound,
    IndirectImportException,
    InvalidArgument,
    InvalidCallWithTypeParameters,
    InvalidReturnType,
    InvalidType,
    UnexpectedTypeParameterCount,
    UnknownIdentifier,
    UnknownVariable,
)
from aaa.cross_referencer.models import (
    AaaCrossReferenceModel,
    Argument,
    Assignment,
    BooleanLiteral,
    Branch,
    CallFunction,
    CallType,
    CallVariable,
    CaseBlock,
    CrossReferencerOutput,
    ForeachLoop,
    Function,
    FunctionBody,
    FunctionBodyItem,
    Identifiable,
    IdentifiablesDict,
    Import,
    IntegerLiteral,
<<<<<<< HEAD
    MatchBlock,
=======
    Never,
    Return,
>>>>>>> d9030284
    StringLiteral,
    StructFieldQuery,
    StructFieldUpdate,
    Type,
    UnresolvedFunction,
    UnresolvedImport,
    UnresolvedType,
    UseBlock,
    Variable,
    VariableType,
    WhileLoop,
)
from aaa.parser import models as parser


class CrossReferencer:
    def __init__(self, parser_output: parser.ParserOutput, verbose: bool) -> None:
        self.parsed_files = parser_output.parsed
        self.builtins_path = parser_output.builtins_path
        self.entrypoint = parser_output.entrypoint
        self.identifiers: IdentifiablesDict = {}
        self.exceptions: List[CrossReferenceBaseException] = []
        self.cross_referenced_files: Set[Path] = set()
        self.cross_reference_stack: List[Path] = []
        self.verbose = verbose

    def _save_identifier(self, identifiable: Identifiable) -> None:
        key = identifiable.identify()

        try:
            found = self.identifiers[key]
        except KeyError:
            self.identifiers[key] = identifiable
        else:
            self.exceptions += [CollidingIdentifier(identifiable, found)]

    def run(self) -> CrossReferencerOutput:
        self._cross_reference_file(self.entrypoint)

        if self.exceptions:
            raise AaaRunnerException(self.exceptions)

        self._print_values()

        return CrossReferencerOutput(
            functions={
                k: v for (k, v) in self.identifiers.items() if isinstance(v, Function)
            },
            types={k: v for (k, v) in self.identifiers.items() if isinstance(v, Type)},
            imports={
                k: v for (k, v) in self.identifiers.items() if isinstance(v, Import)
            },
            builtins_path=self.builtins_path,
            entrypoint=self.entrypoint,
        )

    def _get_remaining_dependencies(self, file: Path) -> List[Path]:
        deps: List[Path] = []

        if file != self.builtins_path:
            deps += [self.builtins_path]

        deps += self.parsed_files[file].dependencies()

        # NOTE: don't use set difference to maintain import order as in source file
        remaining_deps: List[Path] = []

        for dep in deps:
            if dep not in self.cross_referenced_files and dep not in remaining_deps:
                remaining_deps.append(dep)

        return remaining_deps

    def _cross_reference_file(self, file: Path) -> None:
        if file in self.cross_reference_stack:
            raise CircularDependencyError(self.cross_reference_stack + [file])

        self.cross_reference_stack.append(file)

        for dependency in self._get_remaining_dependencies(file):
            self._cross_reference_file(dependency)

        imports, types, functions = self._load_identifiers(file)

        for import_ in imports:
            self._resolve(import_)

        for type in types:
            self._resolve(type)

        for function in functions:
            self._resolve(function)

        self._resolve_function_bodies(functions)

        self.cross_reference_stack.pop()
        self.cross_referenced_files.add(file)

    def _resolve(
        self, unresolved: UnresolvedImport | UnresolvedType | UnresolvedFunction
    ) -> None:

        resolvers = {
            UnresolvedImport: self._resolve_import,
            UnresolvedType: self._resolve_type,
            UnresolvedFunction: self._resolve_function_signature,
        }

        try:
            identifiable = resolvers[type(unresolved)](unresolved)
        except CrossReferenceBaseException as e:
            self.exceptions.append(e)
        else:
            self._save_identifier(identifiable)

    def _resolve_function_signature(
        self, unresolved: AaaCrossReferenceModel
    ) -> Function:
        assert isinstance(unresolved, UnresolvedFunction)

        params = self._resolve_function_params(unresolved)
        arguments = self._resolve_function_arguments(unresolved, params)
        return_types = self._resolve_function_return_types(unresolved, params)
        function = Function(unresolved, params, arguments, return_types)
        self._check_function_identifiers_collision(function)

        return function

    def _print_values(self) -> None:  # pragma: nocover
        if not self.verbose:
            return

        for (_, identifier), identifiable in self.identifiers.items():

            if isinstance(identifiable, Function):
                file = identifiable.position.short_filename()
                prefix = f"cross_referencer | Function {file}:{identifier}"

                print(prefix)

                for arg in identifiable.arguments:
                    file = arg.var_type.position.short_filename()
                    name = arg.name
                    var_type = arg.var_type

                    if arg.var_type.is_placeholder:
                        print(f"{prefix} | Argument {name} of type {var_type}")
                    else:
                        print(f"{prefix} | Argument {name} of type {file}:{var_type}")

                if isinstance(identifiable.return_types, Never):
                    print(f"{prefix} | Return type never")
                elif isinstance(identifiable.return_types, list):

                    for return_type in identifiable.return_types:
                        file = return_type.type.position.short_filename()

                        if return_type.is_placeholder:
                            print(f"{prefix} | Return type {return_type}")
                        else:
                            print(f"{prefix} | Return type {file}:{return_type}")
                else:
                    assert False

            elif isinstance(identifiable, Type):
                file = identifiable.position.short_filename()
                prefix = f"cross_referencer | Type {file}:{identifier}"

                print(prefix)

                for name, var_type in identifiable.fields.items():
                    file = var_type.position.short_filename()
                    print(f"{prefix} | Field {name} of type {file}:{var_type}")

            elif isinstance(identifiable, Import):
                file = identifiable.position.short_filename()
                prefix = f"cross_referencer | Import {file}:{identifier}"
                source_type = type(identifiable.source).__name__

                print(
                    f"{prefix} | Import {source_type} from {identifiable.source_file}:{identifiable.source_name}"
                )

            else:  # pragma: nocover
                raise NotImplementedError

    def _load_identifiers(
        self, file: Path
    ) -> Tuple[List[UnresolvedImport], List[UnresolvedType], List[UnresolvedFunction],]:
        imports: List[UnresolvedImport] = []
        functions: List[UnresolvedFunction] = []
        types: List[UnresolvedType] = []

        parsed_file = self.parsed_files[file]

        types += self._load_types(parsed_file.types)
        types += self._load_struct_types(parsed_file.structs)

        enum_funcs, enum_types = self._load_enums(parsed_file.enums)
        types += enum_types
        functions += enum_funcs

        functions += self._load_functions(parsed_file.functions)
        imports += self._load_imports(parsed_file.imports)
        return imports, types, functions

    def _load_enums(
        self, parsed_enums: List[parser.Enum]
    ) -> Tuple[List[UnresolvedFunction], List[UnresolvedType]]:
        functions: List[UnresolvedFunction] = []
        types: List[UnresolvedType] = []

        for parsed_enum in parsed_enums:
            dummy_position = Position(parsed_enum.position.file, -1, -1)

            type = UnresolvedType(parsed_enum, 0)
            types.append(type)

            for variant in parsed_enum.items:
                parsed_function = parser.Function(
                    position=dummy_position,
                    struct_name=parsed_enum.identifier,
                    func_name=variant.name,
                    type_params=[],
                    arguments=[
                        parser.Argument(
                            position=dummy_position,
                            identifier=parser.Identifier(dummy_position, "_"),
                            type=variant.type_name,
                        )
                    ],
                    return_types=[
                        parser.TypeLiteral(
                            position=parsed_enum.position,
                            identifier=parsed_enum.identifier,
                            params=[],
                            const=False,
                        )
                    ],
                    body=None,
                )

                function = UnresolvedFunction(parsed_function)
                functions.append(function)

        return functions, types

    def _load_struct_types(
        self, parsed_structs: List[parser.Struct]
    ) -> List[UnresolvedType]:
        return [
            UnresolvedType(parsed=parsed_struct, param_count=0)
            for parsed_struct in parsed_structs
        ]

    def _load_functions(
        self, parsed: List[parser.Function]
    ) -> List[UnresolvedFunction]:
        return [UnresolvedFunction(parsed_function) for parsed_function in parsed]

    def _load_imports(
        self, parsed_imports: List[parser.Import]
    ) -> List[UnresolvedImport]:
        imports: List[UnresolvedImport] = []

        for parsed_import in parsed_imports:
            for imported_item in parsed_import.imported_items:
                import_ = UnresolvedImport(
                    import_item=imported_item, import_=parsed_import
                )
                imports.append(import_)

        return imports

    def _load_types(self, types: List[parser.TypeLiteral]) -> List[UnresolvedType]:
        return [
            UnresolvedType(param_count=len(type.params), parsed=type) for type in types
        ]

    def _resolve_import(self, import_: AaaCrossReferenceModel) -> Import:
        assert isinstance(import_, UnresolvedImport)

        key = (import_.source_file, import_.source_name)

        try:
            source = self.identifiers[key]
        except KeyError:
            raise ImportedItemNotFound(import_)

        if isinstance(source, Import):
            raise IndirectImportException(import_)

        return Import(import_, source)

    def _get_identifiable(self, identifier: parser.Identifier) -> Identifiable:
        return self._get_identifiable_generic(identifier.name, identifier.position)

    def _get_type(self, identifier: parser.Identifier) -> Type:
        type = self._get_identifiable(identifier)
        assert isinstance(type, Type)
        return type

    def _get_identifiable_generic(self, name: str, position: Position) -> Identifiable:

        builtins_key = (self.builtins_path, name)
        key = (position.file, name)

        if builtins_key in self.identifiers:
            found = self.identifiers[builtins_key]
        elif key in self.identifiers:
            found = self.identifiers[key]
        else:
            raise UnknownIdentifier(position, name)

        if isinstance(found, Import):
            assert not isinstance(found.source, Import)
            return found.source

        return found

    def _resolve_type_field(self, parsed_field: parser.TypeLiteral) -> VariableType:

        type_identifier = parsed_field.identifier
        field_type = self._get_type(type_identifier)

        params: List[VariableType] = []

        for parsed_param in parsed_field.params:
            param_type = self._get_type(parsed_param.identifier)
            assert len(parsed_param.params) == 0

            params.append(
                VariableType(
                    type=param_type,
                    params=[],
                    is_placeholder=False,
                    position=parsed_param.position,
                    is_const=False,
                )
            )

        return VariableType(
            type=field_type,
            params=params,
            is_placeholder=False,
            position=parsed_field.position,
            is_const=False,
        )

    def _resolve_type(self, unresolved: AaaCrossReferenceModel) -> Type:
        assert isinstance(unresolved, UnresolvedType)
        fields = {
            field_name: self._resolve_type_field(parsed_field)
            for field_name, parsed_field in unresolved.parsed_field_types.items()
        }
        enum_fields = {
            field_name: self._resolve_type_field(parsed_enum_field)
            for field_name, parsed_enum_field in unresolved.parsed_enum_types.items()
        }
        return Type(unresolved, fields, enum_fields)

    def _resolve_function_param(
        self, function: UnresolvedFunction, parsed_type_param: parser.TypeLiteral
    ) -> Type:
        param_name = parsed_type_param.identifier.name
        type_literal: Optional[parser.TypeLiteral] = None

        for param in function.parsed.type_params:
            if param.identifier.name == param_name:
                type_literal = param

        assert type_literal

        type = Type(
            UnresolvedType(parsed=type_literal, param_count=0),
            fields={},
            enum_fields={},
        )

        if (function.position.file, param_name) in self.identifiers:
            # Another identifier in the same file has this name.
            raise CollidingIdentifier(
                colliding=type,
                found=self.identifiers[(function.position.file, param_name)],
            )

        return type

    def _resolve_function_params(self, function: UnresolvedFunction) -> Dict[str, Type]:
        return {
            parsed_type_param.identifier.name: self._resolve_function_param(
                function, parsed_type_param
            )
            for parsed_type_param in function.parsed.type_params
        }

    def _resolve_function_argument(
        self,
        function: UnresolvedFunction,
        type_params: Dict[str, Type],
        parsed_arg: parser.Argument,
    ) -> Argument:
        parsed_type = parsed_arg.type
        arg_type_name = parsed_arg.type.identifier.name
        type: Identifiable

        found_type_param: Optional[parser.TypeLiteral] = None
        for type_param in function.parsed.type_params:
            if type_param.identifier.name == arg_type_name:
                found_type_param = type_param

        if found_type_param:
            type = type_params[arg_type_name]
            params: List[VariableType] = []
        else:
            type = self._get_identifiable(parsed_type.identifier)

            if not isinstance(type, Type):
                raise InvalidArgument(used=parsed_arg.type, found=type)

            if len(parsed_type.params) != type.param_count:
                raise UnexpectedTypeParameterCount(
                    position=parsed_arg.identifier.position,
                    expected_param_count=type.param_count,
                    found_param_count=len(parsed_type.params),
                )

            params = self._lookup_function_params(type_params, parsed_type)

        return Argument(
            identifier=parsed_arg.identifier,
            var_type=VariableType(
                type=type,
                params=params,
                is_placeholder=arg_type_name in type_params,
                position=parsed_type.position,
                is_const=parsed_type.const,
            ),
        )

    def _resolve_function_arguments(
        self, function: UnresolvedFunction, type_params: Dict[str, Type]
    ) -> List[Argument]:
        return [
            self._resolve_function_argument(function, type_params, parsed_arg)
            for parsed_arg in function.parsed.arguments
        ]

    def _lookup_function_param(
        self,
        type_params: Dict[str, Type],
        param: parser.TypeLiteral,
    ) -> VariableType:
        param_name = param.identifier.name
        if param_name in type_params:
            param_type = type_params[param_name]
            is_placeholder = True
        else:
            is_placeholder = False
            identifier = self._get_identifiable(param.identifier)

            if not isinstance(identifier, Type):
                raise InvalidType(identifier)

            param_type = identifier

        return VariableType(
            type=param_type,
            is_placeholder=is_placeholder,
            params=self._lookup_function_params(type_params, param),
            position=param.position,
            is_const=param.const,
        )

    def _lookup_function_params(
        self,
        type_params: Dict[str, Type],
        parsed_type: parser.TypeLiteral,
    ) -> List[VariableType]:
        return [
            self._lookup_function_param(type_params, param)
            for param in parsed_type.params
        ]

    def _check_function_identifiers_collision(self, function: Function) -> None:
        for lhs_index, lhs_arg in enumerate(function.arguments):
            for rhs_arg in function.arguments[lhs_index + 1 :]:
                if lhs_arg.name == rhs_arg.name:
                    # Argument names collide
                    raise CollidingIdentifier(lhs_arg, rhs_arg)

        for argument in function.arguments:
            key = (function.position.file, argument.name)
            if key in self.identifiers:
                # Argument collides with file-scoped identifier
                raise CollidingIdentifier(argument, self.identifiers[key])

            if function.name == argument.name:
                # Argument collides with function
                raise CollidingIdentifier(function, argument)

        for param_name, param in function.type_params.items():
            # If a param name collides with file-scoped identifier,
            # creation of the param fails, so it's not tested here.

            if function.name == param_name:
                # Param name collides with function
                raise CollidingIdentifier(function, param)

            for argument in function.arguments:
                # Param name collides with argument
                if param_name == argument.name:
                    raise CollidingIdentifier(param, argument)

    def _resolve_function_return_types(
        self, function: UnresolvedFunction, type_params: Dict[str, Type]
    ) -> List[VariableType] | Never:

        if isinstance(function.parsed.return_types, parser.Never):
            return Never()

        return_types: List[VariableType] = []

        for parsed_return_type in function.parsed.return_types:
            return_type_name = parsed_return_type.identifier.name
            type: Identifiable

            if return_type_name in type_params:
                type = type_params[return_type_name]
                params: List[VariableType] = []
            else:
                type = self._get_identifiable(parsed_return_type.identifier)

                if not isinstance(type, Type):
                    raise InvalidReturnType(type)

                params = self._lookup_function_params(type_params, parsed_return_type)

            return_type = VariableType(
                type=type,
                params=params,
                is_placeholder=return_type_name in type_params,
                position=parsed_return_type.position,
                is_const=parsed_return_type.const,
            )

            expected_param_count = return_type.type.param_count
            found_param_count = len(return_type.params)
            if expected_param_count != found_param_count:
                raise UnexpectedTypeParameterCount(
                    return_type.position, expected_param_count, found_param_count
                )

            return_types.append(return_type)
        return return_types

    def _resolve_function_bodies(self, functions: List[UnresolvedFunction]) -> None:
        for unresolved_function in functions:
            key = (unresolved_function.position.file, unresolved_function.name)

            try:
                function = self.identifiers[key]
            except KeyError:
                # Function signature loading failed, so no body to resolve
                continue

            if not isinstance(function, Function):
                # Name collision of function and something else
                continue

            parsed_body = unresolved_function.parsed.body

            if not parsed_body:
                continue

            resolver = FunctionBodyResolver(self, function, parsed_body)

            try:
                body = resolver.run()
            except CrossReferenceBaseException as e:
                self.exceptions.append(e)
            else:
                function.body = body


class FunctionBodyResolver:
    def __init__(
        self,
        cross_referencer: CrossReferencer,
        function: Function,
        parsed: parser.FunctionBody,
    ) -> None:
        self.function = function
        self.parsed = parsed
        self.cross_referencer = cross_referencer
        self.vars: Dict[str, Argument | Variable] = {
            arg.name: arg for arg in self.function.arguments
        }

    def run(self) -> FunctionBody:
        return self._resolve_function_body(self.parsed)

    def _resolve_function_body(self, parsed_body: parser.FunctionBody) -> FunctionBody:
        return FunctionBody(
            items=[
                self._resolve_function_body_item(item) for item in parsed_body.items
            ],
            parsed=parsed_body,
        )

    def _resolve_branch(self, branch: parser.Branch) -> Branch:
        resolved_else_body: Optional[FunctionBody] = None

        if branch.else_body:
            resolved_else_body = self._resolve_function_body(branch.else_body)

        return Branch(
            condition=self._resolve_function_body(branch.condition),
            if_body=self._resolve_function_body(branch.if_body),
            else_body=resolved_else_body,
            parsed=branch,
        )

    def _resolve_while_loop(self, while_loop: parser.WhileLoop) -> WhileLoop:
        return WhileLoop(
            condition=self._resolve_function_body(while_loop.condition),
            body=self._resolve_function_body(while_loop.body),
            parsed=while_loop,
        )

    def _resolve_call(
        self, call: parser.Call
    ) -> CallVariable | CallFunction | CallType:

        try:
            var = self.vars[call.name()]
        except KeyError:
            pass
        else:
            if call.type_params:
                # Handles cases like:
                # fn foo { 0 use c { c[b] } }
                # fn foo args a as int { a[b] drop }
                raise InvalidCallWithTypeParameters(call, var)

            return CallVariable(var.name, call.position)

        identifiable = self._get_identifiable_from_call(call)

        if isinstance(identifiable, Function):
            assert not call.type_params

            return CallFunction(
                identifiable,
                [],
                call.position,
            )

        if isinstance(identifiable, Type):
            var_type = VariableType(
                identifiable,
                [
                    self._lookup_function_param(self.function.type_params, param)
                    for param in call.type_params
                ],
                False,
                call.position,
                False,
            )

            expected_param_count = var_type.type.param_count
            found_param_count = len(var_type.params)
            if expected_param_count != found_param_count:
                raise UnexpectedTypeParameterCount(
                    call.position, expected_param_count, found_param_count
                )

            return CallType(var_type)

        assert False  # pragma: nocover

    def _resolve_struct_field_update(
        self, update: parser.StructFieldUpdate
    ) -> StructFieldUpdate:
        return StructFieldUpdate(
            parsed=update,
            new_value_expr=self._resolve_function_body(update.new_value_expr),
        )

    def _resolve_function_body_item(
        self, parsed_item: parser.FunctionBodyItem
    ) -> FunctionBodyItem:
        if isinstance(parsed_item, parser.IntegerLiteral):
            return IntegerLiteral(parsed_item)
        elif isinstance(parsed_item, parser.StringLiteral):
            return StringLiteral(parsed_item)
        elif isinstance(parsed_item, parser.BooleanLiteral):
            return BooleanLiteral(parsed_item)
        elif isinstance(parsed_item, parser.WhileLoop):
            return self._resolve_while_loop(parsed_item)
        elif isinstance(parsed_item, parser.Branch):
            return self._resolve_branch(parsed_item)
        elif isinstance(parsed_item, parser.Call):
            return self._resolve_call(parsed_item)
        elif isinstance(parsed_item, parser.StructFieldQuery):
            return StructFieldQuery(parsed_item)
        elif isinstance(parsed_item, parser.StructFieldUpdate):
            return self._resolve_struct_field_update(parsed_item)
        elif isinstance(parsed_item, parser.ForeachLoop):
            return self._resolve_foreach_loop(parsed_item)
        elif isinstance(parsed_item, parser.Assignment):
            return self._resolve_assignment(parsed_item)
        elif isinstance(parsed_item, parser.UseBlock):
            return self._resolve_use_block(parsed_item)
<<<<<<< HEAD
        elif isinstance(parsed_item, parser.MatchBlock):
            return self._resolve_match_block(parsed_item)
        else:  # pragma: nocover
            assert False

    def _resolve_match_block(self, parsed: parser.MatchBlock) -> MatchBlock:
        return MatchBlock(
            parsed.position,
            [self._resolve_case_block(case) for case in parsed.case_blocks],
        )

    def _resolve_case_block(self, parsed: parser.CaseBlock) -> CaseBlock:
        enum_type_name = parsed.call.struct_name
        variant_name = parsed.call.func_name.name
        assert enum_type_name  # parser ensures this doesn't fail

        enum_type = self._get_identifiable_generic(enum_type_name.name, parsed.position)

        if not isinstance(enum_type, Type):
            # TODO matching something that's not a type
            raise NotImplementedError

        return CaseBlock(
            parsed.position,
            enum_type=enum_type,
            variant_name=variant_name,
            body=self._resolve_function_body(parsed.body),
        )
=======
        elif isinstance(parsed_item, parser.Return):
            return self._resolve_return(parsed_item)
        else:  # pragma: nocover
            assert False

    def _resolve_return(self, parsed: parser.Return) -> Return:
        return Return(parsed)
>>>>>>> d9030284

    def _resolve_assignment(self, parsed: parser.Assignment) -> Assignment:
        variables = [Variable(var, False) for var in parsed.variables]

        for var in variables:
            if var.name not in self.vars:
                raise UnknownVariable(var)

        body = self._resolve_function_body(parsed.body)
        return Assignment(parsed, variables, body)

    def _resolve_use_block(self, parsed: parser.UseBlock) -> UseBlock:
        variables = [Variable(parsed_var, False) for parsed_var in parsed.variables]

        for var in variables:
            if var.name in self.vars:
                raise CollidingIdentifier(var, self.vars[var.name])

            try:
                identifiable = self._get_identifiable_generic(var.name, var.position)
            except UnknownIdentifier:
                pass
            else:
                raise CollidingIdentifier(var, identifiable)

            self.vars[var.name] = var

        body = self._resolve_function_body(parsed.body)

        for var in variables:
            del self.vars[var.name]

        return UseBlock(parsed, variables, body)

    def _resolve_foreach_loop(self, parsed: parser.ForeachLoop) -> ForeachLoop:
        body = self._resolve_function_body(parsed.body)
        return ForeachLoop(parsed, body)

    def _get_identifiable_from_call(self, call: parser.Call) -> Identifiable:
        return self._get_identifiable_generic(call.name(), call.position)

    def _get_identifiable_generic(self, name: str, position: Position) -> Identifiable:
        return self.cross_referencer._get_identifiable_generic(name, position)

    def _lookup_function_param(
        self, type_params: Dict[str, Type], param: parser.TypeLiteral
    ) -> VariableType:
        return self.cross_referencer._lookup_function_param(type_params, param)<|MERGE_RESOLUTION|>--- conflicted
+++ resolved
@@ -35,12 +35,9 @@
     IdentifiablesDict,
     Import,
     IntegerLiteral,
-<<<<<<< HEAD
     MatchBlock,
-=======
     Never,
     Return,
->>>>>>> d9030284
     StringLiteral,
     StructFieldQuery,
     StructFieldUpdate,
@@ -755,9 +752,10 @@
             return self._resolve_assignment(parsed_item)
         elif isinstance(parsed_item, parser.UseBlock):
             return self._resolve_use_block(parsed_item)
-<<<<<<< HEAD
         elif isinstance(parsed_item, parser.MatchBlock):
             return self._resolve_match_block(parsed_item)
+        elif isinstance(parsed_item, parser.Return):
+            return self._resolve_return(parsed_item)
         else:  # pragma: nocover
             assert False
 
@@ -784,15 +782,9 @@
             variant_name=variant_name,
             body=self._resolve_function_body(parsed.body),
         )
-=======
-        elif isinstance(parsed_item, parser.Return):
-            return self._resolve_return(parsed_item)
-        else:  # pragma: nocover
-            assert False
 
     def _resolve_return(self, parsed: parser.Return) -> Return:
         return Return(parsed)
->>>>>>> d9030284
 
     def _resolve_assignment(self, parsed: parser.Assignment) -> Assignment:
         variables = [Variable(var, False) for var in parsed.variables]

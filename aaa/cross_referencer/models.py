from __future__ import annotations

from pathlib import Path
from typing import Dict, List, Optional, Tuple

from aaa import AaaModel, Position
from aaa.parser import models as parser


class AaaCrossReferenceModel(AaaModel):
    def __init__(self, position: Position) -> None:
        self.position = position


class Identifiable(AaaCrossReferenceModel):
    def __init__(self, position: Position, name: str) -> None:
        self.name = name
        super().__init__(position)

    def identify(self) -> Tuple[Path, str]:
        return (self.position.file, self.name)


IdentifiablesDict = Dict[Tuple[Path, str], Identifiable]


class UnresolvedFunction(AaaCrossReferenceModel):
    def __init__(self, parsed: parser.Function) -> None:
        self.parsed = parsed
        self.func_name = parsed.func_name.name

        if parsed.struct_name:
            self.struct_name = parsed.struct_name.name
        else:
            self.struct_name = ""

        if parsed.struct_name:
            name = f"{self.struct_name}:{self.func_name}"
        else:
            name = self.func_name

        self.name = name
        super().__init__(parsed.position)


class Function(Identifiable):
    def __init__(
        self,
        unresolved: UnresolvedFunction,
        type_params: Dict[str, Type],
        arguments: List[Argument],
        return_types: List[VariableType] | Never,
    ) -> None:
        self.type_params = type_params
        self.arguments = arguments
        self.return_types = return_types
        self.body: Optional[FunctionBody] = None

        self.func_name = unresolved.func_name
        self.struct_name = unresolved.struct_name
        super().__init__(unresolved.position, unresolved.name)

    def is_member_function(self) -> bool:
        return self.struct_name != ""

    def is_test(self) -> bool:
        return (
            not self.is_member_function()
            and self.func_name.startswith("test_")
            and self.position.file.name.startswith("test_")
        )


class Argument(AaaCrossReferenceModel):
    def __init__(self, var_type: VariableType, identifier: parser.Identifier) -> None:
        self.var_type = var_type
        self.name = identifier.name
        super().__init__(identifier.position)


class FunctionBodyItem(AaaCrossReferenceModel):
    ...


class FunctionBody(FunctionBodyItem):
    def __init__(
        self, parsed: parser.FunctionBody, items: List[FunctionBodyItem]
    ) -> None:
        self.items = items
        super().__init__(parsed.position)


class UnresolvedImport(AaaCrossReferenceModel):
    def __init__(self, import_item: parser.ImportItem, import_: parser.Import) -> None:
        self.source_file = import_.source_file
        self.source_name = import_item.original.name
        self.name = import_item.imported.name
        super().__init__(import_item.position)


class Import(Identifiable):
    def __init__(self, unresolved: UnresolvedImport, source: Identifiable) -> None:
        self.source_file = unresolved.source_file
        self.source_name = unresolved.source_name
        self.source = source
        super().__init__(unresolved.position, unresolved.name)


class UnresolvedType(AaaCrossReferenceModel):
    def __init__(
        self,
        parsed: parser.TypeLiteral | parser.Struct | parser.Enum,
        param_count: int,
    ) -> None:
        self.param_count = param_count
        self.parsed_field_types: Dict[str, parser.TypeLiteral] = {}
        self.parsed_enum_types: Dict[str, parser.TypeLiteral] = {}

        if isinstance(parsed, parser.Struct):
            self.parsed_field_types = parsed.fields

        if isinstance(parsed, parser.Enum):
            self.parsed_enum_types = {
                item.name.name: item.type_name for item in parsed.items
            }

        self.name = parsed.identifier.name
        super().__init__(parsed.position)


class Type(Identifiable):
    def __init__(
        self,
        unresolved: UnresolvedType,
        fields: Dict[str, VariableType],
        enum_fields: Dict[str, VariableType],
    ) -> None:
        self.param_count = unresolved.param_count
        self.fields = fields
        self.enum_fields = enum_fields
        super().__init__(unresolved.position, unresolved.name)


class VariableType(AaaCrossReferenceModel):
    def __init__(
        self,
        type: Type,
        params: List[VariableType],
        is_placeholder: bool,
        position: Position,
        is_const: bool,
    ) -> None:
        self.type = type
        self.params = params
        self.is_placeholder = is_placeholder
        self.name = self.type.name
        self.is_const = is_const
        super().__init__(position)

    def __repr__(self) -> str:  # pragma: nocover
        output = self.name

        if self.params:
            output += "["
            output += ", ".join(repr(param) for param in self.params)
            output += "]"

        if self.is_const:
            return f"(const {output})"

        return output

    def __eq__(self, other: object) -> bool:
        if not isinstance(other, VariableType):  # pragma: nocover
            return False

        return (
            # NOTE: Type instances are unique, we can use identity here
            self.type is other.type
            and self.params == other.params
            and self.is_const == other.is_const
        )


class Never:
    """
    Indicator that a FunctionBodyItem never returns.
    Examples for which this is useful: return, continue, break, exit
    """

    ...


class IntegerLiteral(FunctionBodyItem):
    def __init__(self, parsed: parser.IntegerLiteral) -> None:
        self.value = parsed.value
        super().__init__(parsed.position)


class StringLiteral(FunctionBodyItem, parser.StringLiteral):
    def __init__(self, parsed: parser.StringLiteral) -> None:
        self.value = parsed.value
        super().__init__(parsed.position)


class BooleanLiteral(FunctionBodyItem, parser.BooleanLiteral):
    def __init__(self, parsed: parser.BooleanLiteral) -> None:
        self.value = parsed.value
        super().__init__(parsed.position)


class WhileLoop(FunctionBodyItem):
    def __init__(
        self,
        condition: FunctionBody,
        body: FunctionBody,
        parsed: parser.WhileLoop,
    ) -> None:
        self.condition = condition
        self.body = body
        super().__init__(parsed.position)


class CallVariable(FunctionBodyItem):
    def __init__(self, name: str, position: Position) -> None:
        self.name = name
        super().__init__(position)


class CallFunction(FunctionBodyItem):
    def __init__(
        self, function: Function, type_params: List[VariableType], position: Position
    ) -> None:
        self.function = function
        self.type_params = type_params
        super().__init__(position)


class CallType(FunctionBodyItem):
    def __init__(self, var_type: VariableType) -> None:
        self.var_type = var_type
        super().__init__(var_type.position)


class Branch(FunctionBodyItem):
    def __init__(
        self,
        condition: FunctionBody,
        if_body: FunctionBody,
        else_body: Optional[FunctionBody],
        parsed: parser.Branch,
    ) -> None:
        self.condition = condition
        self.if_body = if_body
        self.else_body = else_body
        super().__init__(parsed.position)


class StructFieldQuery(FunctionBodyItem):
    def __init__(self, parsed: parser.StructFieldQuery) -> None:
        self.field_name = parsed.field_name
        super().__init__(parsed.position)


class StructFieldUpdate(FunctionBodyItem):
    def __init__(
        self, parsed: parser.StructFieldUpdate, new_value_expr: FunctionBody
    ) -> None:
        self.field_name = parsed.field_name
        self.new_value_expr = new_value_expr
        super().__init__(parsed.position)


class ForeachLoop(FunctionBodyItem):
    def __init__(self, parsed: parser.ForeachLoop, body: FunctionBody) -> None:
        self.body = body
        super().__init__(parsed.position)


class Variable(FunctionBodyItem):
    def __init__(self, parsed: parser.Identifier, is_func_arg: bool) -> None:
        self.name = parsed.name
        self.is_func_arg = is_func_arg
        super().__init__(parsed.position)


class Assignment(FunctionBodyItem):
    def __init__(
        self, parsed: parser.Assignment, variables: List[Variable], body: FunctionBody
    ) -> None:
        self.variables = variables
        self.body = body
        super().__init__(parsed.position)


class UseBlock(FunctionBodyItem):
    def __init__(
        self, parsed: parser.UseBlock, variables: List[Variable], body: FunctionBody
    ) -> None:
        self.variables = variables
        self.body = body
        super().__init__(parsed.position)


<<<<<<< HEAD
class MatchBlock(FunctionBodyItem):
    def __init__(self, position: Position, case_blocks: List[CaseBlock]) -> None:
        self.case_blocks = case_blocks
        super().__init__(position)


class CaseBlock(AaaCrossReferenceModel):  # NOTE: This is NOT a FunctionBodyItem
    def __init__(
        self, position: Position, enum_type: Type, variant_name: str, body: FunctionBody
    ) -> None:
        self.enum_type = enum_type
        self.variant_name = variant_name
        self.body = body
        super().__init__(position)
=======
class Return(FunctionBodyItem):
    def __init__(self, parsed: parser.Return) -> None:
        super().__init__(parsed.position)
>>>>>>> d9030284


class CrossReferencerOutput(AaaModel):
    def __init__(
        self,
        types: Dict[Tuple[Path, str], Type],
        functions: Dict[Tuple[Path, str], Function],
        imports: Dict[Tuple[Path, str], Import],
        builtins_path: Path,
        entrypoint: Path,
    ) -> None:
        self.types = types
        self.functions = functions
        self.imports = imports
        self.builtins_path = builtins_path
        self.entrypoint = entrypoint<|MERGE_RESOLUTION|>--- conflicted
+++ resolved
@@ -302,7 +302,6 @@
         super().__init__(parsed.position)
 
 
-<<<<<<< HEAD
 class MatchBlock(FunctionBodyItem):
     def __init__(self, position: Position, case_blocks: List[CaseBlock]) -> None:
         self.case_blocks = case_blocks
@@ -317,11 +316,11 @@
         self.variant_name = variant_name
         self.body = body
         super().__init__(position)
-=======
+
+
 class Return(FunctionBodyItem):
     def __init__(self, parsed: parser.Return) -> None:
         super().__init__(parsed.position)
->>>>>>> d9030284
 
 
 class CrossReferencerOutput(AaaModel):

from copy import copy
from pathlib import Path
from typing import Any, Callable, Dict, List, Optional

from aaa import AaaRunnerException, Position
from aaa.cross_referencer.models import (
    Assignment,
    BooleanLiteral,
    Branch,
    CallFunction,
    CallType,
    CallVariable,
    CrossReferencerOutput,
    ForeachLoop,
    Function,
    FunctionBody,
    IntegerLiteral,
<<<<<<< HEAD
    MatchBlock,
=======
    Never,
    Return,
>>>>>>> d9030284
    StringLiteral,
    StructFieldQuery,
    StructFieldUpdate,
    UseBlock,
    VariableType,
    WhileLoop,
)
from aaa.type_checker.exceptions import (
    AssignConstValueError,
    AssignmentTypeError,
    BranchTypeError,
    ConditionTypeError,
    ForeachLoopTypeError,
    FunctionTypeError,
    InvalidIterable,
    InvalidIterator,
    InvalidMainSignuture,
    InvalidMemberFunctionSignature,
    InvalidTestSignuture,
    MainFunctionNotFound,
    MemberFunctionTypeNotFound,
    MissingIterable,
    ReturnTypesError,
    SignatureItemMismatch,
    StackTypesError,
    StructUpdateStackError,
    StructUpdateTypeError,
    TypeCheckerException,
    UnknownField,
    UnreachableCode,
    UpdateConstStructError,
    UseBlockStackUnderflow,
    WhileLoopTypeError,
    format_typestack,
)
from aaa.type_checker.models import TypeCheckerOutput


class TypeChecker:
    def __init__(
        self, cross_referencer_output: CrossReferencerOutput, verbose: bool
    ) -> None:
        self.functions = cross_referencer_output.functions
        self.types = cross_referencer_output.types
        self.imports = cross_referencer_output.imports
        self.builtins_path = cross_referencer_output.builtins_path
        self.entrypoint = cross_referencer_output.entrypoint
        self.exceptions: List[TypeCheckerException] = []
        self.foreach_loop_stacks: Dict[Position, List[VariableType]] = {}
        self.verbose = verbose

    def run(self) -> TypeCheckerOutput:
        for function in self.functions.values():
            if self._is_builtin(function):
                # builtins can't be type-checked
                continue

            checker = SingleFunctionTypeChecker(function, self)

            try:
                foreach_loop_stacks = checker.run()
            except TypeCheckerException as e:
                self.exceptions.append(e)
            else:
                self.foreach_loop_stacks.update(foreach_loop_stacks)

        try:
            self._check_main_function()
        except TypeCheckerException as e:
            self.exceptions.append(e)

        if self.exceptions:
            raise AaaRunnerException(self.exceptions)

        return TypeCheckerOutput(self.foreach_loop_stacks)

    def _is_builtin(self, function: Function) -> bool:
        return function.position.file == self.builtins_path

    def _check_main_function(self) -> None:
        try:
            function = self.functions[(self.entrypoint, "main")]
        except KeyError:
            raise MainFunctionNotFound(self.entrypoint)

        main_arguments_ok = False

        if len(function.arguments) == 0:
            main_arguments_ok = True

        if (
            len(function.arguments) == 1
            and function.arguments[0].var_type.name == "vec"
            and len(function.arguments[0].var_type.params) == 1
            and function.arguments[0].var_type.params[0].name == "str"
        ):
            main_arguments_ok = True

        main_return_type_ok = False

        if isinstance(function.return_types, Never):
            # It's fine if main never returns.
            main_return_type_ok = True
        else:
            if len(function.return_types) == 0:
                main_return_type_ok = True

            if (
                len(function.return_types) == 1
                and function.return_types[0].name == "int"
            ):
                main_return_type_ok = True

        if not all(
            [
                main_arguments_ok,
                main_return_type_ok,
                len(function.type_params) == 0,
            ]
        ):
            raise InvalidMainSignuture(function.position)


class SingleFunctionTypeChecker:
    def __init__(self, function: Function, type_checker: TypeChecker) -> None:
        self.function = function

        self.types = type_checker.types
        self.functions = type_checker.functions
        self.builtins_path = type_checker.builtins_path
        self.foreach_loop_stacks: Dict[Position, List[VariableType]] = {}
        self.vars: Dict[str, VariableType] = {
            arg.name: arg.var_type for arg in function.arguments
        }
        self.verbose = type_checker.verbose

    def run(self) -> Dict[Position, List[VariableType]]:
        if not self.function.body:
            if self.has_enum_create_function():
                return self.foreach_loop_stacks

            # TODO unexpected function without body
            raise NotImplementedError

        if self.function.is_test():  # pragma: nocover
            self._check_test_function()

        if self.function.is_member_function():
            self._check_member_function()

        computed_return_types = self._check_function_body(self.function.body, [])

        if not self._confirm_return_types(computed_return_types):
            raise FunctionTypeError(self.function, computed_return_types)

        return self.foreach_loop_stacks

<<<<<<< HEAD
    def has_enum_create_function(self) -> bool:
        # Check if self.function is an enum create function

        type = self.types[(self.function.position.file, self.function.struct_name)]
        return self.function.func_name in type.enum_fields

    def _confirm_return_types(self, computed: List[VariableType]) -> bool:
=======
    def _confirm_return_types(self, computed: List[VariableType] | Never) -> bool:
>>>>>>> d9030284
        expected = self.function.return_types

        if isinstance(computed, Never):
            # If we never return, it doesn't matter what the signature promised to return.
            return True

        if isinstance(expected, Never):
            return False

        if len(expected) != len(computed):
            return False

        for expected_value, computed_value in zip(expected, computed):
            if computed_value.type is not expected_value.type:
                return False

            if computed_value.params != expected_value.params:
                return False

            if expected_value.is_const and not computed_value.is_const:
                return False

        return True

    def _match_signature_items(
        self,
        expected_var_type: VariableType,
        var_type: VariableType,
        placeholder_types: Dict[str, VariableType],
    ) -> Dict[str, VariableType]:
        if expected_var_type.is_placeholder:
            if expected_var_type.name in placeholder_types:
                if placeholder_types[expected_var_type.name] == var_type:
                    return placeholder_types
                raise SignatureItemMismatch

            placeholder_types[expected_var_type.name] = var_type
            return placeholder_types

        else:
            if expected_var_type.type is not var_type.type:
                raise SignatureItemMismatch

            if len(var_type.params) != len(expected_var_type.params):
                raise SignatureItemMismatch

            for expected_param, param in zip(expected_var_type.params, var_type.params):
                placeholder_types = self._match_signature_items(
                    expected_param, param, placeholder_types
                )

            if var_type.is_const and not expected_var_type.is_const:
                # Cannot use const value as non-const argument
                raise SignatureItemMismatch

            return placeholder_types

    def _update_return_type(
        self, return_type: VariableType, placeholder_types: Dict[str, VariableType]
    ) -> VariableType:
        if return_type.is_placeholder:
            updated_return_type = copy(placeholder_types[return_type.name])

            if return_type.is_const:
                updated_return_type.is_const = True

            return updated_return_type

        for i, param in enumerate(return_type.params):
            return_type.params[i] = self._update_return_type(param, placeholder_types)

        return return_type

    def _get_builtin_var_type(self, type_name: str) -> VariableType:
        type = self.types[(self.builtins_path, type_name)]
        return VariableType(type, [], False, type.position, False)

    def _get_bool_var_type(self) -> VariableType:
        return self._get_builtin_var_type("bool")

    def _get_str_var_type(self) -> VariableType:
        return self._get_builtin_var_type("str")

    def _get_int_var_type(self) -> VariableType:
        return self._get_builtin_var_type("int")

    def _check_integer_literal(
        self, literal: IntegerLiteral, type_stack: List[VariableType]
    ) -> List[VariableType]:
        return type_stack + [self._get_int_var_type()]

    def _check_string_literal(
        self, literal: StringLiteral, type_stack: List[VariableType]
    ) -> List[VariableType]:
        return type_stack + [self._get_str_var_type()]

    def _check_boolean_literal(
        self, literal: BooleanLiteral, type_stack: List[VariableType]
    ) -> List[VariableType]:
        return type_stack + [self._get_bool_var_type()]

    def _check_condition(
        self, function_body: FunctionBody, type_stack: List[VariableType]
    ) -> List[VariableType] | Never:
        # Condition is a special type of function body:
        # It should push exactly one boolean and not modify the type stack under it
        condition_stack = self._check_function_body(function_body, copy(type_stack))

        if isinstance(condition_stack, Never):
            return Never()

        if condition_stack != type_stack + [self._get_bool_var_type()]:
            raise ConditionTypeError(
                function_body.position, type_stack, condition_stack
            )

        return condition_stack

    def _check_branch(
        self, branch: Branch, type_stack: List[VariableType]
    ) -> List[VariableType] | Never:
        condition_stack = self._check_condition(branch.condition, copy(type_stack))

        if isinstance(condition_stack, Never):
            return Never()

        # The bool pushed by the condition is removed when evaluated,
        # so we can use type_stack as the stack for both the if- and else- bodies.
        if_stack = self._check_function_body(branch.if_body, copy(type_stack))

        if branch.else_body:
            else_stack = self._check_function_body(branch.else_body, copy(type_stack))
        else:
            else_stack = copy(type_stack)

        # If a branch doesn't return, the return type will be whatever the other one returns
        # This works even if neither branch returns
        if isinstance(if_stack, Never):
            return else_stack

        if isinstance(else_stack, Never):
            return if_stack

        # Regardless whether the if- or else- branch is taken,
        # afterwards the stack should be the same.
        if if_stack != else_stack:
            raise BranchTypeError(branch.position, type_stack, if_stack, else_stack)

        # we can return either one, since they are the same
        return if_stack

    def _check_while_loop(
        self, while_loop: WhileLoop, type_stack: List[VariableType]
    ) -> List[VariableType] | Never:
        condition_stack = self._check_condition(while_loop.condition, copy(type_stack))

        if isinstance(condition_stack, Never):
            return Never()

        # The bool pushed by the condition is removed when evaluated,
        # so we can use type_stack as the stack for the loop body.
        loop_stack = self._check_function_body(while_loop.body, copy(type_stack))

        if isinstance(loop_stack, Never):
            # NOTE: If the loop returns and the loop_stack does not,
            # that means the loop body never ran.
            return type_stack

        if loop_stack != type_stack:
            raise WhileLoopTypeError(while_loop.position, type_stack, loop_stack)

        return loop_stack

    def _print_types(
        self, position: Position, type_stack: List[VariableType] | Never
    ) -> None:  # pragma: nocover
        if not self.verbose:
            return

        formatted_position = str(position)
        formatted_stack = format_typestack(type_stack)

        if len(formatted_position) > 40:
            formatted_position = "…" + formatted_position[-39:]

        print(f"type checker | {formatted_position:>40} | {formatted_stack}")

    def _check_function_body(
        self, function_body: FunctionBody, type_stack: List[VariableType]
    ) -> List[VariableType] | Never:

        checkers: Dict[
            Any, Callable[[Any, List[VariableType]], List[VariableType] | Never]
        ] = {
            Assignment: self._check_assignment,
            BooleanLiteral: self._check_boolean_literal,
            Branch: self._check_branch,
            CallFunction: self._check_call_function,
            CallType: self._check_call_type,
            CallVariable: self._check_call_variable,
            ForeachLoop: self._check_foreach_loop,
            IntegerLiteral: self._check_integer_literal,
            Return: self._check_return,
            StringLiteral: self._check_string_literal,
            StructFieldQuery: self._check_struct_field_query,
            StructFieldUpdate: self._check_struct_field_update,
            UseBlock: self._check_use_block,
            WhileLoop: self._check_while_loop,
            MatchBlock: self._check_match_block,
        }

        stack = copy(type_stack)
        for item_offset, item in enumerate(function_body.items):
            stack = copy(stack)

            checker = checkers[type(item)]
            checked = checker(item, stack)

            if isinstance(checked, Never):
                # Items following an item that never returns are dead code
                if item_offset != len(function_body.items) - 1:
                    next_item = function_body.items[item_offset + 1]
                    raise UnreachableCode(next_item.position)

                self._print_types(item.position, Never())
                return Never()

            stack = checked
            self._print_types(item.position, stack)

        return stack

<<<<<<< HEAD
    def _check_match_block(
        self, match_block: MatchBlock, type_stack: List[VariableType]
    ) -> List[VariableType]:
        raise NotImplementedError  # TODO
=======
    def _check_return(self, return_: Return, type_stack: List[VariableType]) -> Never:
        if not self._confirm_return_types(type_stack):
            raise ReturnTypesError(return_.position, type_stack, self.function)

        return Never()
>>>>>>> d9030284

    def _check_call_variable(
        self, call_var: CallVariable, type_stack: List[VariableType]
    ) -> List[VariableType]:
        # Push variable on stack
        type = self.vars[call_var.name]
        return type_stack + [type]

    def _simplify_stack_item(self, var_type: VariableType) -> VariableType:
        if (
            var_type.type.name == "remove_const"
            and var_type.type.position.file == self.builtins_path
        ):
            assert len(var_type.params) == 1

            var_type = copy(var_type.params[0])
            var_type.is_const = False

        return var_type

    def _check_call_function(
        self, call_function: CallFunction, type_stack: List[VariableType]
    ) -> List[VariableType] | Never:
        stack = copy(type_stack)
        arg_count = len(call_function.function.arguments)

        if len(stack) < arg_count:
            raise StackTypesError(
                call_function.position, type_stack, call_function.function
            )

        placeholder_types: Dict[str, VariableType] = {}
        types = stack[len(stack) - arg_count :]

        for argument, type in zip(call_function.function.arguments, types, strict=True):

            try:
                placeholder_types = self._match_signature_items(
                    argument.var_type, type, placeholder_types
                )
            except SignatureItemMismatch as e:
                raise StackTypesError(
                    call_function.position, type_stack, call_function.function
                ) from e

        stack = stack[: len(stack) - arg_count]

        if isinstance(call_function.function.return_types, Never):
            return Never()

        for return_type in call_function.function.return_types:
            stack_item = self._update_return_type(return_type, placeholder_types)
            stack_item = self._simplify_stack_item(stack_item)

            stack.append(stack_item)

        return stack

    def _check_call_type(
        self, call_type: CallType, type_stack: List[VariableType]
    ) -> List[VariableType]:
        return type_stack + [call_type.var_type]

    def _check_test_function(self) -> None:
        if isinstance(self.function.return_types, Never):
            raise InvalidTestSignuture(self.function)

        if not all(
            [
                len(self.function.arguments) == 0,
                len(self.function.return_types) == 0,
                len(self.function.type_params) == 0,
            ]
        ):
            raise InvalidTestSignuture(self.function)

    def _check_member_function(self) -> None:
        struct_type_key = (self.function.position.file, self.function.struct_name)

        try:
            struct_type = self.types[struct_type_key]
        except KeyError:
            raise MemberFunctionTypeNotFound(self.function)

        # A member function on a type foo needs to take a foo object as the first argument
        if (
            len(self.function.arguments) == 0
            or self.function.arguments[0].var_type.type != struct_type
        ):
            raise InvalidMemberFunctionSignature(self.function, struct_type)

    def _get_struct_field_type(
        self, node: StructFieldQuery | StructFieldUpdate, struct_var_type: VariableType
    ) -> VariableType:
        struct_type = struct_var_type.type

        field_name = node.field_name.value
        try:
            field_type = struct_type.fields[field_name]
        except KeyError as e:
            raise UnknownField(node.position, struct_type, field_name) from e

        if struct_var_type.is_const:
            field_type = copy(field_type)
            field_type.is_const = True

        return field_type

    def _check_struct_field_query(
        self, field_query: StructFieldQuery, type_stack: List[VariableType]
    ) -> List[VariableType]:
        literal = StringLiteral(field_query.field_name)
        type_stack = self._check_string_literal(literal, copy(type_stack))

        if len(type_stack) < 2:
            raise StackTypesError(field_query.position, type_stack, field_query)

        struct_var_type, field_selector_type = type_stack[-2:]

        # This is enforced by the parser
        assert field_selector_type == self._get_str_var_type()

        field_type = self._get_struct_field_type(field_query, struct_var_type)

        # pop struct and field name, push field
        return type_stack[:-2] + [field_type]

    def _check_struct_field_update(
        self, field_update: StructFieldUpdate, type_stack: List[VariableType]
    ) -> List[VariableType] | Never:
        literal = StringLiteral(field_update.field_name)
        type_stack = self._check_string_literal(literal, copy(type_stack))

        type_stack_before = type_stack
        type_stack_after = self._check_function_body(
            field_update.new_value_expr, copy(type_stack_before)
        )

        if isinstance(type_stack_after, Never):
            return type_stack_after

        type_stack = type_stack_after

        if len(type_stack) < 3:
            raise StackTypesError(field_update.position, type_stack, field_update)

        struct_var_type, field_selector_type, update_expr_type = type_stack[-3:]
        struct_type = struct_var_type.type

        if not all(
            [
                len(type_stack_before) == len(type_stack) - 1,
                type_stack_before == type_stack[:-1],
            ]
        ):
            raise StructUpdateStackError(
                field_update.position, type_stack, type_stack_before
            )

        if struct_var_type.is_const:
            raise UpdateConstStructError(field_update, struct_type.name)

        field_type = self._get_struct_field_type(field_update, struct_var_type)

        if field_type != update_expr_type:
            raise StructUpdateTypeError(
                position=field_update.new_value_expr.position,
                type_stack=type_stack,
                struct_type=struct_type,
                field_name=field_update.field_name.value,
                found_type=update_expr_type,
                expected_type=field_selector_type,
            )

        # pop struct, field name and new value
        return type_stack[:-3]

    def _lookup_function(
        self, var_type: VariableType, func_name: str
    ) -> Optional[Function]:
        # NOTE It is required that member funcitions are
        # defined in same file as the type they operate on.
        file = var_type.type.position.file
        name = f"{var_type.name}:{func_name}"
        return self.functions.get((file, name))

    def _check_foreach_loop(
        self, foreach_loop: ForeachLoop, type_stack: List[VariableType]
    ) -> List[VariableType] | Never:
        self.foreach_loop_stacks[foreach_loop.position] = copy(type_stack)

        type_stack_before = copy(type_stack)

        if not type_stack:
            raise MissingIterable(foreach_loop.position)

        iterable_type = type_stack[-1]

        type_stack.append(iterable_type)

        if iterable_type.is_const:
            iter_func = self._lookup_function(iterable_type, "const_iter")
        else:
            iter_func = self._lookup_function(iterable_type, "iter")

        if not iter_func:
            raise InvalidIterable(foreach_loop.position, iterable_type)

        if isinstance(iter_func.return_types, Never):
            raise InvalidIterable(foreach_loop.position, iterable_type)

        if not all(
            [
                len(iter_func.arguments) == 1,
                len(iter_func.return_types) == 1,
            ]
        ):
            raise InvalidIterable(foreach_loop.position, iterable_type)

        dummy_path = Position(Path("/dev/null"), -1, -1)
        call_function = CallFunction(iter_func, [], dummy_path)
        type_stack_after_iter = self._check_call_function(call_function, type_stack)

        assert isinstance(type_stack_after_iter, list)  # This was checked earlier
        type_stack = type_stack_after_iter

        iterator_type = iter_func.return_types[0]
        next_func = self._lookup_function(iterator_type, "next")

        if not next_func:
            raise InvalidIterator(foreach_loop.position, iterable_type, iterator_type)

        if isinstance(next_func.return_types, Never):
            raise InvalidIterator(foreach_loop.position, iterable_type, iterator_type)

        if not all(
            [
                len(next_func.arguments) == 1,
                len(next_func.return_types) >= 2,
                next_func.return_types[-1] == self._get_bool_var_type(),
            ]
        ):
            raise InvalidIterator(foreach_loop.position, iterable_type, iterator_type)

        if iterable_type.is_const:
            for return_type in next_func.return_types[:-1]:
                if not return_type.is_const:
                    raise InvalidIterator(
                        foreach_loop.position, iterable_type, iterator_type
                    )

        dummy_path = Position(Path("/dev/null"), -1, -1)
        call_function = CallFunction(next_func, [], dummy_path)

        type_stack_after_next = self._check_call_function(call_function, type_stack)

        assert isinstance(type_stack_after_next, list)  # This was checked earlier
        type_stack = type_stack_after_next

        type_stack.pop()
        type_stack_after = self._check_function_body(foreach_loop.body, type_stack)

        if isinstance(type_stack_after, Never):
            return Never()

        type_stack = type_stack_after

        if type_stack != type_stack_before:
            raise ForeachLoopTypeError(
                foreach_loop.position, type_stack_before, type_stack
            )

        # pop iterable
        type_stack.pop()

        return type_stack

    def _check_use_block(
        self, use_block: UseBlock, type_stack: List[VariableType]
    ) -> List[VariableType] | Never:

        use_var_count = len(use_block.variables)

        if len(type_stack) < use_var_count:
            raise UseBlockStackUnderflow(len(type_stack), use_block)

        for var, type_stack_item in zip(
            use_block.variables, type_stack[-use_var_count:], strict=True
        ):
            self.vars[var.name] = type_stack_item

        type_stack = type_stack[:-use_var_count]
        return self._check_function_body(use_block.body, type_stack)

    def _check_assignment(
        self, assignment: Assignment, type_stack: List[VariableType]
    ) -> List[VariableType] | Never:
        assign_stack = self._check_function_body(assignment.body, [])

        expected_var_types: List[VariableType] = []

        for var in assignment.variables:
            type = self.vars[var.name]

            if type.is_const:
                raise AssignConstValueError(var, type)

            expected_var_types.append(type)

        if isinstance(assign_stack, Never):
            return Never()

        if len(assign_stack) != len(expected_var_types):
            raise AssignmentTypeError(expected_var_types, assign_stack, assignment)

        for expected, found in zip(expected_var_types, assign_stack, strict=True):
            if expected != found:
                raise AssignmentTypeError(expected_var_types, assign_stack, assignment)

        return type_stack<|MERGE_RESOLUTION|>--- conflicted
+++ resolved
@@ -15,12 +15,9 @@
     Function,
     FunctionBody,
     IntegerLiteral,
-<<<<<<< HEAD
     MatchBlock,
-=======
     Never,
     Return,
->>>>>>> d9030284
     StringLiteral,
     StructFieldQuery,
     StructFieldUpdate,
@@ -178,17 +175,13 @@
 
         return self.foreach_loop_stacks
 
-<<<<<<< HEAD
     def has_enum_create_function(self) -> bool:
         # Check if self.function is an enum create function
 
         type = self.types[(self.function.position.file, self.function.struct_name)]
         return self.function.func_name in type.enum_fields
 
-    def _confirm_return_types(self, computed: List[VariableType]) -> bool:
-=======
     def _confirm_return_types(self, computed: List[VariableType] | Never) -> bool:
->>>>>>> d9030284
         expected = self.function.return_types
 
         if isinstance(computed, Never):
@@ -421,18 +414,16 @@
 
         return stack
 
-<<<<<<< HEAD
     def _check_match_block(
         self, match_block: MatchBlock, type_stack: List[VariableType]
     ) -> List[VariableType]:
         raise NotImplementedError  # TODO
-=======
+
     def _check_return(self, return_: Return, type_stack: List[VariableType]) -> Never:
         if not self._confirm_return_types(type_stack):
             raise ReturnTypesError(return_.position, type_stack, self.function)
 
         return Never()
->>>>>>> d9030284
 
     def _check_call_variable(
         self, call_var: CallVariable, type_stack: List[VariableType]

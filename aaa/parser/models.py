--- conflicted
+++ resolved
@@ -254,7 +254,6 @@
         super().__init__(position)
 
 
-<<<<<<< HEAD
 class CaseBlock(FunctionBodyItem):
     def __init__(self, position: Position, call: Call, body: FunctionBody) -> None:
         self.call = call  # TODO use different type with better names
@@ -284,10 +283,10 @@
         self.identifier = name
         self.items = items
         super().__init__(position)
-=======
+
+
 class Never(AaaParseModel):
     ...
->>>>>>> d9030284
 
 
 class ParserOutput(AaaModel):

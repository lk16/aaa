--- conflicted
+++ resolved
@@ -150,11 +150,8 @@
     | foreach_loop
     | use_block
     | assignment
-<<<<<<< HEAD
     | match_block
-=======
     | RETURN
->>>>>>> d9030284
 )
 
 // --- branch ---

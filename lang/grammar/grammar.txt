--- conflicted
+++ resolved
@@ -10,24 +10,11 @@
 
 // --- control flow keyword tokens ---
 
-<<<<<<< HEAD
-@ token ARGS         = regex("args(?=\\s|$)")         .
-@ token AS           = regex("as(?=\\s|$)")           .
-@ token BEGIN        = regex("begin(?=\\s|$)")        .
-@ token BUILTIN_FN   = regex("builtin_fn(?=\\s|$)")   .
-@ token BUILTIN_TYPE = regex("builtin_type(?=\\s|$)") .
-@ token ELSE         = regex("else(?=\\s|$)")         .
-@ token END          = regex("end(?=\\s|$)")          .
-@ token FN           = regex("fn(?=\\s|$)")           .
-@ token FROM         = regex("from(?=\\s|$)")         .
-@ token IF           = regex("if(?=\\s|$)")           .
-@ token IMPORT       = regex("import(?=\\s|$)")       .
-@ token RETURN       = regex("return(?=\\s|$)")       .
-@ token WHILE        = regex("while(?=\\s|$)")        .
-=======
 @ token ARGS   = regex("args(?=\\W|$)")   .
 @ token AS     = regex("as(?=\\W|$)")     .
 @ token BEGIN  = regex("begin(?=\\W|$)")  .
+@ token BUILTIN_FN   = regex("builtin_fn(?=\\W|$)")   .
+@ token BUILTIN_TYPE = regex("builtin_type(?=\\W|$)") .
 @ token ELSE   = regex("else(?=\\W|$)")   .
 @ token END    = regex("end(?=\\W|$)")    .
 @ token FN     = regex("fn(?=\\W|$)")     .
@@ -36,7 +23,6 @@
 @ token IMPORT = regex("import(?=\\W|$)") .
 @ token RETURN = regex("return(?=\\W|$)") .
 @ token WHILE  = regex("while(?=\\W|$)")  .
->>>>>>> b474084f
 
 // --- operator tokens ---
 
